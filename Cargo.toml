--- conflicted
+++ resolved
@@ -18,12 +18,8 @@
 
 [dependencies]
 crc = "3.0.0"
-<<<<<<< HEAD
 embedded-hal = { version = "0.2.7", optional = true }
-heapless = "0.7.13"
 nb = { version = "1.1.0", optional = true }
-=======
->>>>>>> 5dd0bcd6
 
 [dev-dependencies]
 insta = { version = "1.21.0", features = ["yaml", "glob"] }
